from datetime import date, timedelta

import pytest
from setuptools_scm.config import Configuration
from setuptools_scm.version import (
    meta,
    simplified_semver_version,
    release_branch_semver_version,
    tags_to_versions,
    no_guess_dev_version,
    guess_next_version,
<<<<<<< HEAD
    calver_by_date,
=======
    format_version,
>>>>>>> 3c18be6a
)


c = Configuration()


@pytest.mark.parametrize(
    "version, expected_next",
    [
        pytest.param(meta("1.0.0", config=c), "1.0.0", id="exact"),
        pytest.param(meta("1.0", config=c), "1.0.0", id="short_tag"),
        pytest.param(
            meta("1.0.0", distance=2, branch="default", config=c),
            "1.0.1.dev2",
            id="normal_branch",
        ),
        pytest.param(
            meta("1.0", distance=2, branch="default", config=c),
            "1.0.1.dev2",
            id="normal_branch_short_tag",
        ),
        pytest.param(
            meta("1.0.0", distance=2, branch="feature", config=c),
            "1.1.0.dev2",
            id="feature_branch",
        ),
        pytest.param(
            meta("1.0", distance=2, branch="feature", config=c),
            "1.1.0.dev2",
            id="feature_branch_short_tag",
        ),
        pytest.param(
            meta("1.0.0", distance=2, branch="features/test", config=c),
            "1.1.0.dev2",
            id="feature_in_branch",
        ),
    ],
)
def test_next_semver(version, expected_next):
    computed = simplified_semver_version(version)
    assert computed == expected_next


def test_next_semver_bad_tag():

    version = meta("1.0.0-foo", preformatted=True, config=c)
    with pytest.raises(
        ValueError, match="1.0.0-foo can't be parsed as numeric version"
    ):
        simplified_semver_version(version)


@pytest.mark.parametrize(
    "version, expected_next",
    [
        pytest.param(meta("1.0.0", config=c), "1.0.0", id="exact"),
        pytest.param(
            meta("1.0.0", distance=2, branch="master", config=c),
            "1.1.0.dev2",
            id="development_branch",
        ),
        pytest.param(
            meta("1.0.0rc1", distance=2, branch="master", config=c),
            "1.1.0.dev2",
            id="development_branch_release_candidate",
        ),
        pytest.param(
            meta("1.0.0", distance=2, branch="maintenance/1.0.x", config=c),
            "1.0.1.dev2",
            id="release_branch_legacy_version",
        ),
        pytest.param(
            meta("1.0.0", distance=2, branch="release-1.0", config=c),
            "1.0.1.dev2",
            id="release_branch_with_prefix",
        ),
        pytest.param(
            meta("1.0.0", distance=2, branch="bugfix/3434", config=c),
            "1.1.0.dev2",
            id="false_positive_release_branch",
        ),
    ],
)
def test_next_release_branch_semver(version, expected_next):
    computed = release_branch_semver_version(version)
    assert computed == expected_next


@pytest.mark.parametrize(
    "version, expected_next",
    [
        pytest.param(
            meta("1.0.0", distance=2, branch="default", config=c),
            "1.0.0.post1.dev2",
            id="dev_distance",
        ),
        pytest.param(
            meta("1.0", distance=2, branch="default", config=c),
            "1.0.post1.dev2",
            id="dev_distance_short_tag",
        ),
        pytest.param(
            meta("1.0.0", distance=None, branch="default", config=c),
            "1.0.0",
            id="no_dev_distance",
        ),
    ],
)
def test_no_guess_version(version, expected_next):
    computed = no_guess_dev_version(version)
    assert computed == expected_next


def test_bump_dev_version_zero():
    guess_next_version("1.0.dev0")


def test_bump_dev_version_nonzero_raises():
    with pytest.raises(ValueError) as excinfo:
        guess_next_version("1.0.dev1")

    assert str(excinfo.value) == (
        "choosing custom numbers for the `.devX` distance "
        "is not supported.\n "
        "The 1.0.dev1 can't be bumped\n"
        "Please drop the tag or create a new supported one"
    )


@pytest.mark.parametrize(
    "tag, expected",
    [
        pytest.param("v1.0.0", "1.0.0"),
        pytest.param("v1.0.0-rc.1", "1.0.0rc1"),
        pytest.param("v1.0.0-rc.1+-25259o4382757gjurh54", "1.0.0rc1"),
    ],
)
def test_tag_regex1(tag, expected):
    if "+" in tag:
        # pytest bug wrt cardinality
        with pytest.warns(UserWarning):
            result = meta(tag, config=c)
    else:
        result = meta(tag, config=c)

    assert result.tag.public == expected


@pytest.mark.issue("https://github.com/pypa/setuptools_scm/issues/286")
def test_tags_to_versions():
    versions = tags_to_versions(["1.0", "2.0", "3.0"], config=c)
    assert isinstance(versions, list)  # enable subscription


@pytest.mark.issue("https://github.com/pypa/setuptools_scm/issues/471")
def test_version_bump_bad():
    with pytest.raises(
        ValueError,
        match=".*does not end with a number to bump, "
        "please correct or use a custom version scheme",
    ):

        guess_next_version(tag_version="2.0.0-alpha.5-PMC")


<<<<<<< HEAD
def date_to_str(date_=None, days_offset=0, fmt="{dt:%y}.{dt.month}.{dt.day}"):
    date_ = date_ or date.today()
    date_ = date_ - timedelta(days=days_offset)
    return fmt.format(dt=date_)


@pytest.mark.parametrize("prefix", ["", "v", "V"])
@pytest.mark.parametrize(
    "tag, version_params, expected_next",
    [
        pytest.param(date_to_str(), {"config": c}, date_to_str(), id="exact"),
        pytest.param(
            date_to_str() + ".1", {"config": c}, date_to_str() + ".1", id="exact patch"
        ),
        pytest.param(
            date_to_str(days_offset=3),
            {"config": c},
            date_to_str(days_offset=3),
            id="other day",
        ),
        pytest.param(
            date_to_str(fmt="20.01.02"),
            {"config": c},
            "20.1.2",
            id="leading 0s",
        ),
        pytest.param(
            date_to_str(),
            {"config": c, "dirty": True},
            date_to_str() + ".1.dev0",
            id="dirty same day",
        ),
        pytest.param(
            date_to_str() + ".0",
            {"config": c, "dirty": True},
            date_to_str() + ".1.dev0",
            id="dirty same day & patch",
        ),
        pytest.param(
            date_to_str(days_offset=3),
            {"config": c, "dirty": True},
            date_to_str() + ".0.dev0",
            id="dirty other day",
        ),
        pytest.param(
            date_to_str(days_offset=3) + ".2",
            {"config": c, "dirty": True},
            date_to_str() + ".0.dev0",
            id="dirty other day patch",
        ),
        pytest.param(
            date_to_str(),
            {"distance": 2, "branch": "default", "config": c},
            date_to_str() + ".1.dev2",
            id="normal branch",
        ),
        pytest.param(
            date_to_str() + ".2",
            {"distance": 2, "branch": "default", "config": c},
            date_to_str() + ".3.dev2",
            id="normal branch patch",
        ),
        pytest.param(
            date_to_str(),
            {"distance": 2, "branch": "feature", "config": c},
            date_to_str() + ".1.dev2",
            id="feature branch",
        ),
        pytest.param(
            date_to_str(fmt="{dt:%Y}.{dt.month}.{dt.day}"),
            {"config": c},
            date_to_str(fmt="{dt:%Y}.{dt.month}.{dt.day}"),
            id="exact with 4 digits year",
        ),
        pytest.param(
            date_to_str(fmt="{dt:%Y}.{dt.month}.{dt.day}") + ".1",
            {"config": c},
            date_to_str(fmt="{dt:%Y}.{dt.month}.{dt.day}") + ".1",
            id="exact patch with 4 digits year",
        ),
        pytest.param(
            date_to_str(),
            {"distance": 2, "branch": "release-2021.05.06", "config": c},
            "2021.05.06",
            id="release branch",
        ),
        pytest.param(
            date_to_str() + ".2",
            {"distance": 2, "branch": "release-21.5.1", "config": c},
            "21.5.1",
            id="release branch short",
        ),
        pytest.param(
            date_to_str(),
            {"branch": "release-21.5.1", "config": c},
            date_to_str(),
            id="release branch exact",
        ),
    ],
)
def test_calver_by_date(tag, version_params, expected_next, prefix):
    computed = calver_by_date(meta(prefix + tag, **version_params))
    assert computed == expected_next


@pytest.mark.parametrize(
    "version, expected_next",
    [
        pytest.param(meta("1.0.0", config=c), "1.0.0", id="SemVer exact"),
        pytest.param(
            meta("1.0.0", config=c, dirty=True),
            "1.0.0",
            id="SemVer dirty",
            marks=pytest.mark.xfail,
        ),
    ],
)
def test_calver_by_date_semver(version, expected_next):
    computed = calver_by_date(version)
    assert computed == expected_next


def test_calver_by_date_future_warning():
    with pytest.warns(UserWarning, match="your previous tag is in the future*"):
        calver_by_date(meta(date_to_str(days_offset=-2), config=c, distance=2))
=======
def test_format_version_schemes():
    version = meta("1.0", config=c)
    format_version(
        version,
        local_scheme="no-local-version",
        version_scheme=[lambda v: None, "guess-next-dev"],
    )
>>>>>>> 3c18be6a
<|MERGE_RESOLUTION|>--- conflicted
+++ resolved
@@ -9,11 +9,8 @@
     tags_to_versions,
     no_guess_dev_version,
     guess_next_version,
-<<<<<<< HEAD
+    format_version,
     calver_by_date,
-=======
-    format_version,
->>>>>>> 3c18be6a
 )
 
 
@@ -179,133 +176,6 @@
         guess_next_version(tag_version="2.0.0-alpha.5-PMC")
 
 
-<<<<<<< HEAD
-def date_to_str(date_=None, days_offset=0, fmt="{dt:%y}.{dt.month}.{dt.day}"):
-    date_ = date_ or date.today()
-    date_ = date_ - timedelta(days=days_offset)
-    return fmt.format(dt=date_)
-
-
-@pytest.mark.parametrize("prefix", ["", "v", "V"])
-@pytest.mark.parametrize(
-    "tag, version_params, expected_next",
-    [
-        pytest.param(date_to_str(), {"config": c}, date_to_str(), id="exact"),
-        pytest.param(
-            date_to_str() + ".1", {"config": c}, date_to_str() + ".1", id="exact patch"
-        ),
-        pytest.param(
-            date_to_str(days_offset=3),
-            {"config": c},
-            date_to_str(days_offset=3),
-            id="other day",
-        ),
-        pytest.param(
-            date_to_str(fmt="20.01.02"),
-            {"config": c},
-            "20.1.2",
-            id="leading 0s",
-        ),
-        pytest.param(
-            date_to_str(),
-            {"config": c, "dirty": True},
-            date_to_str() + ".1.dev0",
-            id="dirty same day",
-        ),
-        pytest.param(
-            date_to_str() + ".0",
-            {"config": c, "dirty": True},
-            date_to_str() + ".1.dev0",
-            id="dirty same day & patch",
-        ),
-        pytest.param(
-            date_to_str(days_offset=3),
-            {"config": c, "dirty": True},
-            date_to_str() + ".0.dev0",
-            id="dirty other day",
-        ),
-        pytest.param(
-            date_to_str(days_offset=3) + ".2",
-            {"config": c, "dirty": True},
-            date_to_str() + ".0.dev0",
-            id="dirty other day patch",
-        ),
-        pytest.param(
-            date_to_str(),
-            {"distance": 2, "branch": "default", "config": c},
-            date_to_str() + ".1.dev2",
-            id="normal branch",
-        ),
-        pytest.param(
-            date_to_str() + ".2",
-            {"distance": 2, "branch": "default", "config": c},
-            date_to_str() + ".3.dev2",
-            id="normal branch patch",
-        ),
-        pytest.param(
-            date_to_str(),
-            {"distance": 2, "branch": "feature", "config": c},
-            date_to_str() + ".1.dev2",
-            id="feature branch",
-        ),
-        pytest.param(
-            date_to_str(fmt="{dt:%Y}.{dt.month}.{dt.day}"),
-            {"config": c},
-            date_to_str(fmt="{dt:%Y}.{dt.month}.{dt.day}"),
-            id="exact with 4 digits year",
-        ),
-        pytest.param(
-            date_to_str(fmt="{dt:%Y}.{dt.month}.{dt.day}") + ".1",
-            {"config": c},
-            date_to_str(fmt="{dt:%Y}.{dt.month}.{dt.day}") + ".1",
-            id="exact patch with 4 digits year",
-        ),
-        pytest.param(
-            date_to_str(),
-            {"distance": 2, "branch": "release-2021.05.06", "config": c},
-            "2021.05.06",
-            id="release branch",
-        ),
-        pytest.param(
-            date_to_str() + ".2",
-            {"distance": 2, "branch": "release-21.5.1", "config": c},
-            "21.5.1",
-            id="release branch short",
-        ),
-        pytest.param(
-            date_to_str(),
-            {"branch": "release-21.5.1", "config": c},
-            date_to_str(),
-            id="release branch exact",
-        ),
-    ],
-)
-def test_calver_by_date(tag, version_params, expected_next, prefix):
-    computed = calver_by_date(meta(prefix + tag, **version_params))
-    assert computed == expected_next
-
-
-@pytest.mark.parametrize(
-    "version, expected_next",
-    [
-        pytest.param(meta("1.0.0", config=c), "1.0.0", id="SemVer exact"),
-        pytest.param(
-            meta("1.0.0", config=c, dirty=True),
-            "1.0.0",
-            id="SemVer dirty",
-            marks=pytest.mark.xfail,
-        ),
-    ],
-)
-def test_calver_by_date_semver(version, expected_next):
-    computed = calver_by_date(version)
-    assert computed == expected_next
-
-
-def test_calver_by_date_future_warning():
-    with pytest.warns(UserWarning, match="your previous tag is in the future*"):
-        calver_by_date(meta(date_to_str(days_offset=-2), config=c, distance=2))
-=======
 def test_format_version_schemes():
     version = meta("1.0", config=c)
     format_version(
@@ -313,4 +183,130 @@
         local_scheme="no-local-version",
         version_scheme=[lambda v: None, "guess-next-dev"],
     )
->>>>>>> 3c18be6a
+
+
+def date_to_str(date_=None, days_offset=0, fmt="{dt:%y}.{dt.month}.{dt.day}"):
+    date_ = date_ or date.today()
+    date_ = date_ - timedelta(days=days_offset)
+    return fmt.format(dt=date_)
+
+
+@pytest.mark.parametrize("prefix", ["", "v", "V"])
+@pytest.mark.parametrize(
+    "tag, version_params, expected_next",
+    [
+        pytest.param(date_to_str(), {"config": c}, date_to_str(), id="exact"),
+        pytest.param(
+            date_to_str() + ".1", {"config": c}, date_to_str() + ".1", id="exact patch"
+        ),
+        pytest.param(
+            date_to_str(days_offset=3),
+            {"config": c},
+            date_to_str(days_offset=3),
+            id="other day",
+        ),
+        pytest.param(
+            date_to_str(fmt="20.01.02"),
+            {"config": c},
+            "20.1.2",
+            id="leading 0s",
+        ),
+        pytest.param(
+            date_to_str(),
+            {"config": c, "dirty": True},
+            date_to_str() + ".1.dev0",
+            id="dirty same day",
+        ),
+        pytest.param(
+            date_to_str() + ".0",
+            {"config": c, "dirty": True},
+            date_to_str() + ".1.dev0",
+            id="dirty same day & patch",
+        ),
+        pytest.param(
+            date_to_str(days_offset=3),
+            {"config": c, "dirty": True},
+            date_to_str() + ".0.dev0",
+            id="dirty other day",
+        ),
+        pytest.param(
+            date_to_str(days_offset=3) + ".2",
+            {"config": c, "dirty": True},
+            date_to_str() + ".0.dev0",
+            id="dirty other day patch",
+        ),
+        pytest.param(
+            date_to_str(),
+            {"distance": 2, "branch": "default", "config": c},
+            date_to_str() + ".1.dev2",
+            id="normal branch",
+        ),
+        pytest.param(
+            date_to_str() + ".2",
+            {"distance": 2, "branch": "default", "config": c},
+            date_to_str() + ".3.dev2",
+            id="normal branch patch",
+        ),
+        pytest.param(
+            date_to_str(),
+            {"distance": 2, "branch": "feature", "config": c},
+            date_to_str() + ".1.dev2",
+            id="feature branch",
+        ),
+        pytest.param(
+            date_to_str(fmt="{dt:%Y}.{dt.month}.{dt.day}"),
+            {"config": c},
+            date_to_str(fmt="{dt:%Y}.{dt.month}.{dt.day}"),
+            id="exact with 4 digits year",
+        ),
+        pytest.param(
+            date_to_str(fmt="{dt:%Y}.{dt.month}.{dt.day}") + ".1",
+            {"config": c},
+            date_to_str(fmt="{dt:%Y}.{dt.month}.{dt.day}") + ".1",
+            id="exact patch with 4 digits year",
+        ),
+        pytest.param(
+            date_to_str(),
+            {"distance": 2, "branch": "release-2021.05.06", "config": c},
+            "2021.05.06",
+            id="release branch",
+        ),
+        pytest.param(
+            date_to_str() + ".2",
+            {"distance": 2, "branch": "release-21.5.1", "config": c},
+            "21.5.1",
+            id="release branch short",
+        ),
+        pytest.param(
+            date_to_str(),
+            {"branch": "release-21.5.1", "config": c},
+            date_to_str(),
+            id="release branch exact",
+        ),
+    ],
+)
+def test_calver_by_date(tag, version_params, expected_next, prefix):
+    computed = calver_by_date(meta(prefix + tag, **version_params))
+    assert computed == expected_next
+
+
+@pytest.mark.parametrize(
+    "version, expected_next",
+    [
+        pytest.param(meta("1.0.0", config=c), "1.0.0", id="SemVer exact"),
+        pytest.param(
+            meta("1.0.0", config=c, dirty=True),
+            "1.0.0",
+            id="SemVer dirty",
+            marks=pytest.mark.xfail,
+        ),
+    ],
+)
+def test_calver_by_date_semver(version, expected_next):
+    computed = calver_by_date(version)
+    assert computed == expected_next
+
+
+def test_calver_by_date_future_warning():
+    with pytest.warns(UserWarning, match="your previous tag is in the future*"):
+        calver_by_date(meta(date_to_str(days_offset=-2), config=c, distance=2))