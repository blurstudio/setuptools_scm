import sys
<<<<<<< HEAD
=======

>>>>>>> 94667297
from setuptools_scm import integration
from setuptools_scm.utils import do
from setuptools_scm import git
import pytest
from datetime import date
from os.path import join as opj
from setuptools_scm.file_finder_git import git_find_files


@pytest.fixture
def wd(wd):
    wd("git init")
    wd("git config user.email test@example.com")
    wd('git config user.name "a test"')
    wd.add_command = "git add ."
    wd.commit_command = "git commit -m test-{reason}"
    return wd


@pytest.mark.parametrize(
    "given, tag, number, node, dirty",
    [
        ("3.3.1-rc26-0-g9df187b", "3.3.1-rc26", 0, "g9df187b", False),
        ("17.33.0-rc-17-g38c3047c0", "17.33.0-rc", 17, "g38c3047c0", False),
    ],
)
def test_parse_describe_output(given, tag, number, node, dirty):
    parsed = git._git_parse_describe(given)
    assert parsed == (tag, number, node, dirty)


def test_root_relative_to(tmpdir, wd, monkeypatch):
    monkeypatch.delenv("SETUPTOOLS_SCM_DEBUG")
    p = wd.cwd.ensure("sub/package", dir=1)
    p.join("setup.py").write(
        """from setuptools import setup
setup(use_scm_version={"root": "../..",
                       "relative_to": __file__})
"""
    )
    res = do((sys.executable, "setup.py", "--version"), p)
    assert res == "0.1.dev0"


@pytest.mark.issue("https://github.com/pypa/setuptools_scm/issues/298")
def test_file_finder_no_history(wd, caplog):
    file_list = git_find_files(str(wd.cwd))
    assert file_list == []

    assert "listing git files failed - pretending there aren't any" in caplog.text


@pytest.mark.issue("https://github.com/pypa/setuptools_scm/issues/281")
def test_parse_call_order(wd):
    git.parse(str(wd.cwd), git.DEFAULT_DESCRIBE)


def test_version_from_git(wd):
    assert wd.version == "0.1.dev0"

    wd.commit_testfile()
    assert wd.version.startswith("0.1.dev1+g")
    assert not wd.version.endswith("1-")

    wd("git tag v0.1")
    assert wd.version == "0.1"

    wd.write("test.txt", "test2")
    assert wd.version.startswith("0.2.dev0+g")

    wd.commit_testfile()
    assert wd.version.startswith("0.2.dev1+g")

    wd("git tag version-0.2")
    assert wd.version.startswith("0.2")

    wd.commit_testfile()
    wd("git tag version-0.2.post210+gbe48adfpost3+g0cc25f2")
    with pytest.warns(
        UserWarning, match="tag '.*' will be stripped of its suffix '.*'"
    ):
        assert wd.version.startswith("0.2")

    wd.commit_testfile()
    wd("git tag 17.33.0-rc")
    assert wd.version == "17.33.0rc0"


@pytest.mark.issue(179)
def test_unicode_version_scheme(wd):
    scheme = b"guess-next-dev".decode("ascii")
    assert wd.get_version(version_scheme=scheme)


@pytest.mark.issue(108)
@pytest.mark.issue(109)
def test_git_worktree(wd):
    wd.write("test.txt", "test2")
    # untracked files dont change the state
    assert wd.version == "0.1.dev0"
    wd("git add test.txt")
    assert wd.version.startswith("0.1.dev0+d")


@pytest.mark.issue(86)
def test_git_dirty_notag(wd):
    wd.commit_testfile()
    wd.write("test.txt", "test2")
    wd("git add test.txt")
    assert wd.version.startswith("0.1.dev1")
    today = date.today()
    # we are dirty, check for the tag
    assert today.strftime(".d%Y%m%d") in wd.version


@pytest.mark.issue(193)
def test_git_worktree_support(wd, tmpdir):
    wd.commit_testfile()
    worktree = tmpdir.join("work_tree")
    wd("git worktree add -b work-tree %s" % worktree)

    res = do([sys.executable, "-m", "setuptools_scm", "ls"], cwd=worktree)
    assert str(worktree) in res


@pytest.fixture
def shallow_wd(wd, tmpdir):
    wd.commit_testfile()
    wd.commit_testfile()
    wd.commit_testfile()
    target = tmpdir.join("wd_shallow")
    do(["git", "clone", "file://%s" % wd.cwd, str(target), "--depth=1"])
    return target


def test_git_parse_shallow_warns(shallow_wd, recwarn):
    git.parse(str(shallow_wd))
    msg = recwarn.pop()
    assert "is shallow and may cause errors" in str(msg.message)


def test_git_parse_shallow_fail(shallow_wd):
    with pytest.raises(ValueError) as einfo:
        git.parse(str(shallow_wd), pre_parse=git.fail_on_shallow)

    assert "git fetch" in str(einfo.value)


def test_git_shallow_autocorrect(shallow_wd, recwarn):
    git.parse(str(shallow_wd), pre_parse=git.fetch_on_shallow)
    msg = recwarn.pop()
    assert "git fetch was used to rectify" in str(msg.message)
    git.parse(str(shallow_wd), pre_parse=git.fail_on_shallow)


def test_find_files_stop_at_root_git(wd):
    wd.commit_testfile()
    wd.cwd.ensure("project/setup.cfg")
    assert integration.find_files(str(wd.cwd / "project")) == []


@pytest.mark.issue(128)
def test_parse_no_worktree(tmpdir):
    ret = git.parse(str(tmpdir))
    assert ret is None


def test_alphanumeric_tags_match(wd):
    wd.commit_testfile()
    wd("git tag newstyle-development-started")
    assert wd.version.startswith("0.1.dev1+g")


def test_git_archive_export_ignore(wd):
    wd.write("test1.txt", "test")
    wd.write("test2.txt", "test")
    wd.write(
        ".git/info/attributes",
        # Explicitly include test1.txt so that the test is not affected by
        # a potentially global gitattributes file on the test machine.
        "/test1.txt -export-ignore\n/test2.txt export-ignore",
    )
    wd("git add test1.txt test2.txt")
    wd.commit()
    with wd.cwd.as_cwd():
        assert integration.find_files(".") == [opj(".", "test1.txt")]


@pytest.mark.issue(228)
def test_git_archive_subdirectory(wd):
    wd("mkdir foobar")
    wd.write("foobar/test1.txt", "test")
    wd("git add foobar")
    wd.commit()
    with wd.cwd.as_cwd():
        assert integration.find_files(".") == [opj(".", "foobar", "test1.txt")]


@pytest.mark.issue(251)
def test_git_archive_run_from_subdirectory(wd):
    wd("mkdir foobar")
    wd.write("foobar/test1.txt", "test")
    wd("git add foobar")
    wd.commit()
    with (wd.cwd / "foobar").as_cwd():
        assert integration.find_files(".") == [opj(".", "test1.txt")]


def test_git_feature_branch_increments_major(wd):
    wd.commit_testfile()
    wd("git tag 1.0.0")
    wd.commit_testfile()
    assert wd.get_version(version_scheme="python-simplified-semver").startswith("1.0.1")
    wd("git checkout -b feature/fun")
    wd.commit_testfile()
    assert wd.get_version(version_scheme="python-simplified-semver").startswith("1.1.0")


@pytest.mark.issue("https://github.com/pypa/setuptools_scm/issues/303")
def test_not_matching_tags(wd):
    wd.commit_testfile()
    wd("git tag apache-arrow-0.11.1")
    wd.commit_testfile()
    wd("git tag apache-arrow-js-0.9.9")
    wd.commit_testfile()
    assert wd.get_version(
        tag_regex=r"^apache-arrow-([\.0-9]+)$",
        git_describe_command="git describe --dirty --tags --long --exclude *js* ",
    ).startswith(
        "0.11.2"
    )<|MERGE_RESOLUTION|>--- conflicted
+++ resolved
@@ -1,8 +1,5 @@
 import sys
-<<<<<<< HEAD
-=======
-
->>>>>>> 94667297
+
 from setuptools_scm import integration
 from setuptools_scm.utils import do
 from setuptools_scm import git
